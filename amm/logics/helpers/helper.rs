<<<<<<< HEAD
use crate::traits::{
    factory::FactoryRef,
    pair::PairRef,
=======
use crate::{
    helpers::math::casted_mul,
    traits::{
        factory::{
            Factory,
            FactoryRef,
        },
        pair::PairRef,
    },
>>>>>>> 2d6fd06c
};
use amm_helpers::math::casted_mul;
use ink::prelude::vec::Vec;
use openbrush::traits::{
    AccountId,
    AccountIdExt,
    Balance,
};

/// Evaluate `$x:expr` and if not true return `Err($y:expr)`.
///
/// Used as `ensure!(expression_to_ensure, expression_to_return_on_false)`.
#[macro_export]
macro_rules! ensure {
    ( $x:expr, $y:expr $(,)? ) => {{
        if !$x {
            return Err($y.into())
        }
    }};
}

pub fn sort_tokens(
    token_a: AccountId,
    token_b: AccountId,
) -> Result<(AccountId, AccountId), HelperError> {
    ensure!(token_a != token_b, HelperError::IdenticalAddresses);

    let (token_0, token_1) = if token_a < token_b {
        (token_a, token_b)
    } else {
        (token_b, token_a)
    };

    ensure!(!token_0.is_zero(), HelperError::ZeroAddress);

    Ok((token_0, token_1))
}

/// Returns address of a `Pair` contract instance (if exists) for
/// `(token_a, token_b)` pair registered in `factory` Factory instance.
#[inline]
pub fn pair_for_on_chain(
    factory: &AccountId,
    token_a: AccountId,
    token_b: AccountId,
) -> Option<AccountId> {
    let factory_ref: FactoryRef = (*factory).into();
    factory_ref.get_pair(token_a, token_b)
}

/// Returns balances of token reserves for particular `Factory` instance.
pub fn get_reserves(
    factory: &AccountId,
    token_a: AccountId,
    token_b: AccountId,
) -> Result<(Balance, Balance), HelperError> {
    let (token_0, _) = sort_tokens(token_a, token_b)?;
    let pair_contract =
        pair_for_on_chain(factory, token_a, token_b).ok_or(HelperError::PairNotFound)?;
    let (reserve_0, reserve_1, _) = PairRef::get_reserves(&pair_contract);
    if token_a == token_0 {
        Ok((reserve_0, reserve_1))
    } else {
        Ok((reserve_1, reserve_0))
    }
}

/// Returns how much of `token_B` tokens should be added
/// to the pool to maintain the constant product `k = reserve_a * reserve_b`,
/// given `amount_a` of `token_A`.
pub fn quote(
    amount_a: Balance,
    reserve_a: Balance,
    reserve_b: Balance,
) -> Result<Balance, HelperError> {
    ensure!(amount_a > 0, HelperError::InsufficientAmount);
    ensure!(
        reserve_a > 0 && reserve_b > 0,
        HelperError::InsufficientLiquidity
    );

    let amount_b: Balance = casted_mul(amount_a, reserve_b)
        .checked_div(reserve_a.into())
        .ok_or(HelperError::DivByZero)?
        .try_into()
        .map_err(|_| HelperError::CastOverflow)?;

    Ok(amount_b)
}

/// Returns amount of `B` tokens received
/// for `amount_in` of `A` tokens that maintains
/// the constant product of `k = reserve_a * reserve_b`.
pub fn get_amount_out(
    amount_in: Balance,
    reserve_a: Balance,
    reserve_b: Balance,
) -> Result<Balance, HelperError> {
    ensure!(amount_in > 0, HelperError::InsufficientAmount);
    ensure!(
        reserve_a > 0 && reserve_b > 0,
        HelperError::InsufficientLiquidity
    );

    // Adjusts for fees paid in the `token_in`.
    let amount_in_with_fee = casted_mul(amount_in, 997);

    let numerator = amount_in_with_fee
        .checked_mul(reserve_b.into())
        .ok_or(HelperError::MulOverFlow)?;

    let denominator = casted_mul(reserve_a, 1000)
        .checked_add(amount_in_with_fee)
        .ok_or(HelperError::AddOverFlow)?;

    let amount_out: Balance = numerator
        .checked_div(denominator)
        .ok_or(HelperError::DivByZero2)?
        .try_into()
        .map_err(|_| HelperError::CastOverflow2)?;

    Ok(amount_out)
}

/// Returns amount of `A` tokens user has to supply
/// to get exactly `amount_out` of `B` token while maintaining
/// the constant product of `k = reserve_a * reserve_b`.
pub fn get_amount_in(
    amount_out: Balance,
    reserve_a: Balance,
    reserve_b: Balance,
) -> Result<Balance, HelperError> {
    ensure!(amount_out > 0, HelperError::InsufficientAmount);
    ensure!(
        reserve_a > 0 && reserve_b > 0,
        HelperError::InsufficientLiquidity
    );

    let numerator = casted_mul(reserve_a, amount_out)
        .checked_mul(1000.into())
        .ok_or(HelperError::MulOverFlow)?;

    let denominator = casted_mul(
        reserve_b
            .checked_sub(amount_out)
            .ok_or(HelperError::SubUnderFlow)?,
        997,
    );

    let amount_in: Balance = numerator
        .checked_div(denominator)
        .ok_or(HelperError::DivByZero)?
        .checked_add(1.into())
        .ok_or(HelperError::AddOverFlow)?
        .try_into()
        .map_err(|_| HelperError::CastOverflow)?;

    Ok(amount_in)
}

/// Computes swap token amounts over the given path of token pairs.
///
/// At each step, a swap for pair `(path[i], path[i+1])` is calculated,
/// using tokens from the previous trade.
///
/// Returns list of swap outcomes along the path.
pub fn get_amounts_out(
    factory: &AccountId,
    amount_in: Balance,
    path: &Vec<AccountId>,
) -> Result<Vec<Balance>, HelperError> {
    ensure!(path.len() >= 2, HelperError::InvalidPath);

    let mut amounts = Vec::with_capacity(path.len());
    amounts.push(amount_in);
    for i in 0..path.len() - 1 {
        let (reserve_a, reserve_b) = get_reserves(factory, path[i], path[i + 1])?;
        amounts.push(get_amount_out(amounts[i], reserve_a, reserve_b)?);
    }

    Ok(amounts)
}

/// Computes the amounts of tokens that have to be supplied
/// at each step of the exchange `path`, to get exactly `amount_out`
/// tokens at the end of the swaps.
pub fn get_amounts_in(
    factory: &AccountId,
    amount_out: Balance,
    path: &Vec<AccountId>,
) -> Result<Vec<Balance>, HelperError> {
    ensure!(path.len() >= 2, HelperError::InvalidPath);

    let mut amounts = Vec::with_capacity(path.len());
    unsafe {
        amounts.set_len(path.len());
    }
    amounts[path.len() - 1] = amount_out;
    for i in (0..path.len() - 1).rev() {
        let (reserve_a, reserve_b) = get_reserves(factory, path[i], path[i + 1])?;
        amounts[i] = get_amount_in(amounts[i + 1], reserve_a, reserve_b)?;
    }

    Ok(amounts)
}

#[derive(Debug, PartialEq, Eq, scale::Encode, scale::Decode)]
#[cfg_attr(feature = "std", derive(scale_info::TypeInfo))]
pub enum HelperError {
    IdenticalAddresses,
    ZeroAddress,
    InsufficientAmount,
    InsufficientLiquidity,
    DivByZero,
    CastOverflow,
    MulOverFlow,
    AddOverFlow,
    DivByZero2,
    CastOverflow2,
    InvalidPath,
    SubUnderFlow,
    PairNotFound,
}<|MERGE_RESOLUTION|>--- conflicted
+++ resolved
@@ -1,18 +1,9 @@
-<<<<<<< HEAD
 use crate::traits::{
-    factory::FactoryRef,
+    factory::{
+        Factory,
+        FactoryRef,
+    },
     pair::PairRef,
-=======
-use crate::{
-    helpers::math::casted_mul,
-    traits::{
-        factory::{
-            Factory,
-            FactoryRef,
-        },
-        pair::PairRef,
-    },
->>>>>>> 2d6fd06c
 };
 use amm_helpers::math::casted_mul;
 use ink::prelude::vec::Vec;
