--- conflicted
+++ resolved
@@ -31,9 +31,6 @@
 
 .PHONY: build-node-x86_64
 build-node-x86_64:
-<<<<<<< HEAD
-	@docker buildx build --pull --platform linux/amd64 -t aleph-onenode-chain-x86_64 --load docker
-=======
 	@docker buildx build --pull --platform linux/amd64 -t aleph-onenode-chain-x86_64 --load docker
 
 CONTRACTS = ./uniswap-v2/contracts
@@ -54,5 +51,4 @@
 
 .PHONY: format
 format: # Formats contract files
-	@cargo fmt --all
->>>>>>> 49689d5e
+	@cargo fmt --all