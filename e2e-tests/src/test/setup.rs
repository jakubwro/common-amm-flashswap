--- conflicted
+++ resolved
@@ -132,15 +132,8 @@
         pair_contract::CODE_HASH.into(),
     )
     .await?;
-<<<<<<< HEAD
-
+    let wnative_contract = setup_wnative_contract(connection).await?;
     let (first_token, second_token) = sort_tokens(token_a, token_b);
-
-=======
-    let token_a = setup_psp22_token(connection, TOKEN_A_NAME, TOKEN_A_SYMBOL).await?;
-    let token_b = setup_psp22_token(connection, TOKEN_B_NAME, TOKEN_B_SYMBOL).await?;
->>>>>>> dde7d758
-    let wnative_contract = setup_wnative_contract(connection).await?;
     let router_contract =
         setup_router_contract(connection, factory_contract.into(), wnative_contract.into()).await?;
 
