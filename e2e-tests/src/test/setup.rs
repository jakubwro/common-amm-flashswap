use std::{
    env,
    future::Future,
    str::FromStr,
};

use anyhow::{
    anyhow,
    Result,
};
use rand::RngCore;
use tokio::sync::OnceCell;

use aleph_client::{
    pallets::{
        balances::BalanceUserApi,
        system::SystemApi,
    },
    Balance,
    SignedConnection,
    TxStatus,
};

pub use uniswap_v2::helpers::ZERO_ADDRESS;

pub const DEFAULT_NODE_ADDRESS: &str = "ws://127.0.0.1:9944";
pub const WEALTHY_SEED: &str = "//Alice";
pub const REGULAR_SEED: &str = "//0";

pub const INITIAL_TRANSFER: Balance = 1_000_000_000_000;

pub fn get_env<T>(name: &str) -> Option<T>
where
    T: FromStr,
    T::Err: std::fmt::Debug,
{
    env::var(name).ok().map(|v| {
        v.parse()
            .unwrap_or_else(|_| panic!("Failed to parse env var {name}"))
    })
}

pub fn random_salt() -> Vec<u8> {
    let mut salt = vec![0; 32];
    rand::thread_rng().fill_bytes(&mut salt);
    salt
}

pub async fn try_upload_contract_code<F, Fut>(cell: &OnceCell<Result<()>>, upload: F) -> Result<()>
where
    F: Fn() -> Fut,
    Fut: Future<Output = Result<()>>,
{
    if let Err(e) = cell.get_or_init(upload).await {
        return Err(anyhow!("Failed to upload contract code: {:?}", e))
    }
    Ok(())
}

<<<<<<< HEAD
async fn setup_psp22_token(
    connection: &SignedConnection,
    name: &str,
    symbol: &str,
) -> Result<psp22_token::Instance> {
    psp22_token::upload(connection).await?;
    psp22_token::Instance::new(
        connection,
        vec![],
        PSP22_TOTAL_SUPPLY,
        Some(name.to_string()),
        Some(symbol.to_string()),
        PSP22_DECIMALS,
    )
    .await
}

async fn setup_wnative_contract(
    connection: &SignedConnection,
) -> Result<wnative_contract::Instance> {
    wnative_contract::upload(connection).await?;
    wnative_contract::Instance::new(connection, vec![]).await
}

async fn setup_router_contract(
    connection: &SignedConnection,
    factory: ink_primitives::AccountId,
    wnative: ink_primitives::AccountId,
) -> Result<router_contract::Instance> {
    router_contract::upload(connection).await?;
    router_contract::Instance::new(connection, vec![], factory, wnative).await
}

pub fn sort_tokens(
    token_a: psp22_token::Instance,
    token_b: psp22_token::Instance,
) -> (psp22_token::Instance, psp22_token::Instance) {
    let mut tokens: Vec<ink_primitives::AccountId> = vec![token_a.into(), token_b.into()];
    tokens.sort();

    (tokens[0].into(), tokens[1].into())
}

pub struct Contracts {
    pub factory_contract: factory_contract::Instance,
    pub first_token: psp22_token::Instance,
    pub second_token: psp22_token::Instance,
    pub router_contract: router_contract::Instance,
    pub wnative_contract: wnative_contract::Instance,
}

async fn setup_contracts(
    connection: &SignedConnection,
    regular_account_id: ink_primitives::AccountId,
) -> Result<Contracts> {
    upload_code_pair_contract(connection).await?;
    let factory_contract = setup_factory_contract(
        connection,
        regular_account_id,
        pair_contract::CODE_HASH.into(),
    )
    .await?;
    let wnative_contract = setup_wnative_contract(connection).await?;
    let (first_token, second_token) = sort_tokens(token_a, token_b);
    let router_contract =
        setup_router_contract(connection, factory_contract.into(), wnative_contract.into()).await?;

    Ok(Contracts {
        factory_contract,
        first_token,
        second_token,
        router_contract,
        wnative_contract,
    })
}

pub struct TestFixture {
    pub wealthy_connection: SignedConnection,
    pub regular_connection: SignedConnection,
    pub wealthy: KeyPair,
    pub regular: KeyPair,
    pub contracts: Contracts,
}

pub async fn setup_test() -> Result<TestFixture> {
=======
pub fn set_up_logger() {
>>>>>>> dc10c631
    let _ = env_logger::builder().is_test(true).try_init();
}

pub async fn replenish_account(
    wealthy_connection: &SignedConnection,
    destination: aleph_client::AccountId,
    desired_balance: Balance,
) -> Result<()> {
    let regular_balance = wealthy_connection
        .get_free_balance(destination.clone(), None)
        .await;
    if regular_balance < desired_balance {
        wealthy_connection
            .transfer(
                destination,
                INITIAL_TRANSFER - regular_balance,
                TxStatus::InBlock,
            )
            .await?;
    }

    Ok(())
}<|MERGE_RESOLUTION|>--- conflicted
+++ resolved
@@ -57,95 +57,7 @@
     Ok(())
 }
 
-<<<<<<< HEAD
-async fn setup_psp22_token(
-    connection: &SignedConnection,
-    name: &str,
-    symbol: &str,
-) -> Result<psp22_token::Instance> {
-    psp22_token::upload(connection).await?;
-    psp22_token::Instance::new(
-        connection,
-        vec![],
-        PSP22_TOTAL_SUPPLY,
-        Some(name.to_string()),
-        Some(symbol.to_string()),
-        PSP22_DECIMALS,
-    )
-    .await
-}
-
-async fn setup_wnative_contract(
-    connection: &SignedConnection,
-) -> Result<wnative_contract::Instance> {
-    wnative_contract::upload(connection).await?;
-    wnative_contract::Instance::new(connection, vec![]).await
-}
-
-async fn setup_router_contract(
-    connection: &SignedConnection,
-    factory: ink_primitives::AccountId,
-    wnative: ink_primitives::AccountId,
-) -> Result<router_contract::Instance> {
-    router_contract::upload(connection).await?;
-    router_contract::Instance::new(connection, vec![], factory, wnative).await
-}
-
-pub fn sort_tokens(
-    token_a: psp22_token::Instance,
-    token_b: psp22_token::Instance,
-) -> (psp22_token::Instance, psp22_token::Instance) {
-    let mut tokens: Vec<ink_primitives::AccountId> = vec![token_a.into(), token_b.into()];
-    tokens.sort();
-
-    (tokens[0].into(), tokens[1].into())
-}
-
-pub struct Contracts {
-    pub factory_contract: factory_contract::Instance,
-    pub first_token: psp22_token::Instance,
-    pub second_token: psp22_token::Instance,
-    pub router_contract: router_contract::Instance,
-    pub wnative_contract: wnative_contract::Instance,
-}
-
-async fn setup_contracts(
-    connection: &SignedConnection,
-    regular_account_id: ink_primitives::AccountId,
-) -> Result<Contracts> {
-    upload_code_pair_contract(connection).await?;
-    let factory_contract = setup_factory_contract(
-        connection,
-        regular_account_id,
-        pair_contract::CODE_HASH.into(),
-    )
-    .await?;
-    let wnative_contract = setup_wnative_contract(connection).await?;
-    let (first_token, second_token) = sort_tokens(token_a, token_b);
-    let router_contract =
-        setup_router_contract(connection, factory_contract.into(), wnative_contract.into()).await?;
-
-    Ok(Contracts {
-        factory_contract,
-        first_token,
-        second_token,
-        router_contract,
-        wnative_contract,
-    })
-}
-
-pub struct TestFixture {
-    pub wealthy_connection: SignedConnection,
-    pub regular_connection: SignedConnection,
-    pub wealthy: KeyPair,
-    pub regular: KeyPair,
-    pub contracts: Contracts,
-}
-
-pub async fn setup_test() -> Result<TestFixture> {
-=======
 pub fn set_up_logger() {
->>>>>>> dc10c631
     let _ = env_logger::builder().is_test(true).try_init();
 }
 
