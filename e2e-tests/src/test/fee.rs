use anyhow::{
    ensure,
    Result,
};
use assert2::assert;

use ink_wrapper_types::util::ToAccountId;

use crate::{
    factory_contract::Factory,
    test::setup::{
        setup_test,
        Contracts,
        TestFixture,
        ZERO_ADDRESS,
    },
};

#[tokio::test]
pub async fn factory_contract_set_up_correctly() -> Result<()> {
    let TestFixture {
        sudo_connection,
        non_sudo,
        contracts,
        ..
    } = setup_test().await?;

    let factory_contract = contracts.factory_contract;
    let zero_account_id = ink_primitives::AccountId::from(ZERO_ADDRESS);
    let non_sudo_ink_account_id = non_sudo.account_id().to_account_id();

    let recipient = factory_contract.fee_to(&sudo_connection).await??;
    let setter = factory_contract.fee_to_setter(&sudo_connection).await??;
    let all_pairs_length = factory_contract
        .all_pairs_length(&sudo_connection)
        .await??;

    assert!(recipient == zero_account_id);
    assert!(setter == non_sudo_ink_account_id);
    assert!(all_pairs_length == 0);

    Ok(())
}

#[tokio::test]
pub async fn set_fee() -> Result<()> {
    let TestFixture {
        sudo_connection,
        non_sudo_connection,
        non_sudo,
        contracts,
        ..
    } = setup_test().await?;

    let Contracts {
        factory_contract,
        first_token,
        ..
    } = contracts;

    let zero_account_id = ink_primitives::AccountId::from(ZERO_ADDRESS);
    let sudo_recipient = factory_contract.fee_to(&sudo_connection).await??;
    let non_sudo_ink_account_id = non_sudo.account_id().to_account_id();

    assert!(sudo_recipient == zero_account_id);

    ensure!(
        factory_contract
            .set_fee_to(&sudo_connection, first_token.into())
            .await
            .is_err(),
        "Call should have errored out - caller is not fee setter!"
    );

    factory_contract
<<<<<<< HEAD
        .set_fee_to(&non_sudo_connection, first_token.into())
=======
        .set_fee_to(&non_sudo_connection, non_sudo_ink_account_id)
>>>>>>> dde7d758
        .await?;

    let non_sudo_recipient = factory_contract.fee_to(&non_sudo_connection).await??;

<<<<<<< HEAD
    assert!(non_sudo_recipient == first_token.into());
=======
    assert!(non_sudo_recipient == non_sudo_ink_account_id);
>>>>>>> dde7d758

    Ok(())
}

#[tokio::test]
pub async fn set_fee_setter() -> Result<()> {
    let TestFixture {
        sudo_connection,
        sudo,
        non_sudo_connection,
        non_sudo,
        contracts,
        ..
    } = setup_test().await?;

<<<<<<< HEAD
    let Contracts {
        factory_contract,
        first_token,
        ..
    } = contracts;
=======
    let factory_contract = contracts.factory_contract;
>>>>>>> dde7d758

    let sudo_ink_account_id = sudo.account_id().to_account_id();
    let non_sudo_ink_account_id = non_sudo.account_id().to_account_id();
    let setter_before = factory_contract.fee_to_setter(&sudo_connection).await??;

    assert!(setter_before == non_sudo_ink_account_id);

    ensure!(
        factory_contract
<<<<<<< HEAD
            .set_fee_to_setter(&sudo_connection, first_token.into())
=======
            .set_fee_to_setter(&sudo_connection, sudo_ink_account_id)
>>>>>>> dde7d758
            .await
            .is_err(),
        "Call should have errored out - caller is not fee setter!"
    );

    factory_contract
<<<<<<< HEAD
        .set_fee_to_setter(&non_sudo_connection, first_token.into())
=======
        .set_fee_to_setter(&non_sudo_connection, sudo_ink_account_id)
>>>>>>> dde7d758
        .await?;

    let setter_after = factory_contract
        .fee_to_setter(&non_sudo_connection)
        .await??;

<<<<<<< HEAD
    assert!(setter_after == first_token.into());
=======
    assert!(setter_after == sudo_ink_account_id);
>>>>>>> dde7d758

    Ok(())
}<|MERGE_RESOLUTION|>--- conflicted
+++ resolved
@@ -73,20 +73,12 @@
     );
 
     factory_contract
-<<<<<<< HEAD
-        .set_fee_to(&non_sudo_connection, first_token.into())
-=======
         .set_fee_to(&non_sudo_connection, non_sudo_ink_account_id)
->>>>>>> dde7d758
         .await?;
 
     let non_sudo_recipient = factory_contract.fee_to(&non_sudo_connection).await??;
 
-<<<<<<< HEAD
-    assert!(non_sudo_recipient == first_token.into());
-=======
     assert!(non_sudo_recipient == non_sudo_ink_account_id);
->>>>>>> dde7d758
 
     Ok(())
 }
@@ -102,15 +94,7 @@
         ..
     } = setup_test().await?;
 
-<<<<<<< HEAD
-    let Contracts {
-        factory_contract,
-        first_token,
-        ..
-    } = contracts;
-=======
     let factory_contract = contracts.factory_contract;
->>>>>>> dde7d758
 
     let sudo_ink_account_id = sudo.account_id().to_account_id();
     let non_sudo_ink_account_id = non_sudo.account_id().to_account_id();
@@ -120,33 +104,21 @@
 
     ensure!(
         factory_contract
-<<<<<<< HEAD
-            .set_fee_to_setter(&sudo_connection, first_token.into())
-=======
             .set_fee_to_setter(&sudo_connection, sudo_ink_account_id)
->>>>>>> dde7d758
             .await
             .is_err(),
         "Call should have errored out - caller is not fee setter!"
     );
 
     factory_contract
-<<<<<<< HEAD
-        .set_fee_to_setter(&non_sudo_connection, first_token.into())
-=======
         .set_fee_to_setter(&non_sudo_connection, sudo_ink_account_id)
->>>>>>> dde7d758
         .await?;
 
     let setter_after = factory_contract
         .fee_to_setter(&non_sudo_connection)
         .await??;
 
-<<<<<<< HEAD
-    assert!(setter_after == first_token.into());
-=======
     assert!(setter_after == sudo_ink_account_id);
->>>>>>> dde7d758
 
     Ok(())
 }